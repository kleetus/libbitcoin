--- conflicted
+++ resolved
@@ -230,15 +230,12 @@
     <ClCompile Include="..\..\..\..\src\formats\base85.cpp">
       <Filter>src\formats</Filter>
     </ClCompile>
-<<<<<<< HEAD
-=======
     <ClCompile Include="..\..\..\..\src\math\external\pkcs5_pbkdf2.c">
       <Filter>src\math\external</Filter>
     </ClCompile>
     <ClCompile Include="..\..\..\..\src\wallet\dictionary.cpp">
       <Filter>src\wallet</Filter>
     </ClCompile>
->>>>>>> dd196d29
   </ItemGroup>
   <ItemGroup>
     <ClInclude Include="..\..\resource.h">
@@ -424,15 +421,12 @@
     <ClInclude Include="..\..\..\..\include\bitcoin\bitcoin\formats\base85.hpp">
       <Filter>include\bitcoin\formats</Filter>
     </ClInclude>
-<<<<<<< HEAD
-=======
     <ClInclude Include="..\..\..\..\include\bitcoin\bitcoin\math\external\pkcs5_pbkdf2.h">
       <Filter>include\bitcoin\math\external</Filter>
     </ClInclude>
     <ClInclude Include="..\..\..\..\include\bitcoin\bitcoin\wallet\dictionary.hpp">
       <Filter>include\bitcoin\wallet</Filter>
     </ClInclude>
->>>>>>> dd196d29
   </ItemGroup>
   <ItemGroup>
     <Text Include="readme.txt" />
